// Copyright © VMware, Inc. All Rights Reserved.
// SPDX-License-Identifier: Apache-2.0 OR MIT

//! Defines a hash-map that can be replicated.
#![feature(test)]

use std::collections::HashMap;
use std::fmt::Debug;
use std::marker::Sync;

use rand::seq::SliceRandom;
use rand::{distributions::Distribution, Rng, RngCore};
use zipf::ZipfDistribution;

use node_replication::Dispatch;
use node_replication::Replica;

mod hashmap_comparisons;
mod mkbench;
mod utils;

use hashmap_comparisons::*;
use mkbench::ReplicaTrait;
use utils::benchmark::*;
use utils::topology::ThreadMapping;
use utils::Operation;

/// The initial amount of entries all Hashmaps are initialized with
#[cfg(feature = "smokebench")]
pub const INITIAL_CAPACITY: usize = 1 << 22; // ~ 4M
#[cfg(not(feature = "smokebench"))]
pub const INITIAL_CAPACITY: usize = 1 << 26; // ~ 67M

// Biggest key in the hash-map
#[cfg(feature = "smokebench")]
pub const KEY_SPACE: usize = 5_000_000;
#[cfg(not(feature = "smokebench"))]
pub const KEY_SPACE: usize = 50_000_000;

// Key distribution for all hash-maps [uniform|skewed]
pub const UNIFORM: &'static str = "uniform";

// Number of operation for test-harness.
#[cfg(feature = "smokebench")]
pub const NOP: usize = 2_500_000;
#[cfg(not(feature = "smokebench"))]
pub const NOP: usize = 25_000_000;

/// Operations we can perform on the stack.
#[derive(Debug, Eq, PartialEq, Clone, Copy)]
pub enum OpWr {
    /// Add an item to the hash-map.
    Put(u64, u64),
}

#[derive(Debug, Eq, PartialEq, Clone, Copy)]
pub enum OpRd {
    /// Get item from the hash-map.
    Get(u64),
}

/// When using a concurrent data-structure (as a comparison)
/// all operations go as read-only ops
#[derive(Debug, Eq, PartialEq, Clone, Copy)]
pub enum OpConcurrent {
    /// Get item from the hash-map.
    Get(u64),
    /// Add an item to the hash-map.
    Put(u64, u64),
}

/// Single-threaded implementation of the stack
///
/// We just use a vector.
#[derive(Debug, Clone)]
pub struct NrHashMap {
    storage: HashMap<u64, u64>,
}

impl NrHashMap {
    pub fn put(&mut self, key: u64, val: u64) {
        self.storage.insert(key, val);
    }

    pub fn get(&self, key: u64) -> Option<u64> {
        self.storage.get(&key).map(|v| *v)
    }
}

impl Default for NrHashMap {
    /// Return a dummy hash-map with `INITIAL_CAPACITY` elements.
    fn default() -> NrHashMap {
        let mut storage = HashMap::with_capacity(INITIAL_CAPACITY);
        for i in 0..INITIAL_CAPACITY {
            storage.insert(i as u64, (i + 1) as u64);
        }
        NrHashMap { storage }
    }
}

impl Dispatch for NrHashMap {
    type ReadOperation = OpRd;
    type WriteOperation = OpWr;
    type Response = Result<Option<u64>, ()>;

    fn dispatch(&self, op: Self::ReadOperation) -> Self::Response {
        match op {
            OpRd::Get(key) => return Ok(self.get(key)),
        }
    }

    /// Implements how we execute operation from the log against our local stack
    fn dispatch_mut(&mut self, op: Self::WriteOperation) -> Self::Response {
        match op {
            OpWr::Put(key, val) => {
                self.put(key, val);
                Ok(None)
            }
        }
    }
}

/// Generate a random sequence of operations
///
/// # Arguments
///  - `nop`: Number of operations to generate
///  - `write`: true will Put, false will generate Get sequences
///  - `span`: Maximum key
///  - `distribution`: Supported distribution 'uniform' or 'skewed'
pub fn generate_operations(
    nop: usize,
    write_ratio: usize,
    span: usize,
    distribution: &'static str,
) -> Vec<Operation<OpRd, OpWr>> {
    assert!(distribution == "skewed" || distribution == "uniform");

    let mut ops = Vec::with_capacity(nop);

    let skewed = distribution == "skewed";
    let mut t_rng = rand::thread_rng();
    let zipf = ZipfDistribution::new(span, 1.03).unwrap();

    for idx in 0..nop {
        let id = if skewed {
            zipf.sample(&mut t_rng) as u64
        } else {
            // uniform
            t_rng.gen_range(0, span as u64)
        };

        if idx % 100 < write_ratio {
            ops.push(Operation::WriteOperation(OpWr::Put(id, t_rng.next_u64())));
        } else {
            ops.push(Operation::ReadOperation(OpRd::Get(id)));
        }
    }

    ops.shuffle(&mut t_rng);
    ops
}

/// Generate a random sequence of operations
///
/// # Arguments
///  - `nop`: Number of operations to generate
///  - `write`: true will Put, false will generate Get sequences
///  - `span`: Maximum key
///  - `distribution`: Supported distribution 'uniform' or 'skewed'
pub fn generate_operations_concurrent(
    nop: usize,
    write_ratio: usize,
    span: usize,
    distribution: &'static str,
) -> Vec<Operation<OpConcurrent, ()>> {
    assert!(distribution == "skewed" || distribution == "uniform");

    let mut ops = Vec::with_capacity(nop);

    let skewed = distribution == "skewed";
    let mut t_rng = rand::thread_rng();
    let zipf = ZipfDistribution::new(span, 1.03).unwrap();

    for idx in 0..nop {
        let id = if skewed {
            zipf.sample(&mut t_rng) as u64
        } else {
            // uniform
            t_rng.gen_range(0, span as u64)
        };

        if idx % 100 < write_ratio {
            ops.push(Operation::ReadOperation(OpConcurrent::Put(
                id,
                t_rng.next_u64(),
            )));
        } else {
            ops.push(Operation::ReadOperation(OpConcurrent::Get(id)));
        }
    }

    ops.shuffle(&mut t_rng);
    ops
}

/// Compare a replicated hashmap against a single-threaded implementation.
fn hashmap_single_threaded(c: &mut TestHarness) {
    // Size of the log.
    const LOG_SIZE_BYTES: usize = 2 * 1024 * 1024;
    // How many operations per iteration
    const NOP: usize = 1000;
    // Biggest key in the hash-map
    const KEY_SPACE: usize = 10_000;
    // Key distribution
    const UNIFORM: &'static str = "uniform";
    //const SKEWED: &'static str = "skewed";
    // Read/Write ratio
    const WRITE_RATIO: usize = 10; //% out of 100

    let ops = generate_operations(NOP, WRITE_RATIO, KEY_SPACE, UNIFORM);
    mkbench::baseline_comparison::<Replica<NrHashMap>>(c, "hashmap", ops, LOG_SIZE_BYTES);
}

/// Compare scale-out behaviour of synthetic data-structure.
fn hashmap_scale_out<R>(c: &mut TestHarness, name: &str, write_ratio: usize)
where
    R: ReplicaTrait + Send + Sync + 'static,
    R::D: Send,
    R::D: Dispatch<ReadOperation = OpRd>,
    R::D: Dispatch<WriteOperation = OpWr>,
    <R::D as Dispatch>::WriteOperation: Send + Sync,
    <R::D as Dispatch>::ReadOperation: Send + Sync,
    <R::D as Dispatch>::Response: Sync + Send + Debug,
{
    let ops = generate_operations(NOP, write_ratio, KEY_SPACE, UNIFORM);
    let bench_name = format!("{}-scaleout-wr{}", name, write_ratio);

    mkbench::ScaleBenchBuilder::<R>::new(ops)
        .thread_defaults()
        .update_batch(128)
        .log_size(32 * 1024 * 1024)
        .replica_strategy(mkbench::ReplicaStrategy::One)
        .replica_strategy(mkbench::ReplicaStrategy::Socket)
        .thread_mapping(ThreadMapping::Interleave)
        .configure(
            c,
            &bench_name,
            |_cid, rid, _log, replica, op, _batch_size| match op {
                Operation::ReadOperation(op) => {
                    replica.exec_ro(*op, rid);
                }
                Operation::WriteOperation(op) => {
                    replica.exec(*op, rid);
                }
            },
        );
}

/// Compare scale-out behaviour of partitioned hashmap data-structure.
fn partitioned_hashmap_scale_out(c: &mut TestHarness, name: &str, write_ratio: usize) {
    let ops = generate_operations(NOP, write_ratio, KEY_SPACE, UNIFORM);
    let bench_name = format!("{}-scaleout-wr{}", name, write_ratio);

    mkbench::ScaleBenchBuilder::<Partitioner<NrHashMap>>::new(ops)
        .thread_defaults()
        .replica_strategy(mkbench::ReplicaStrategy::PerThread)
        .thread_mapping(ThreadMapping::Interleave)
        .update_batch(128)
        .configure(
            c,
            &bench_name,
            |_cid, rid, _log, replica, op, _batch_size| match op {
                Operation::ReadOperation(op) => {
                    replica.exec_ro(*op, rid).unwrap();
                }
                Operation::WriteOperation(op) => {
                    replica.exec(*op, rid).unwrap();
                }
            },
        );
}

fn concurrent_ds_scale_out<T>(c: &mut TestHarness, name: &str, write_ratio: usize)
where
    T: Dispatch<ReadOperation = OpConcurrent>,
    T: Dispatch<WriteOperation = ()>,
    T: 'static,
    T: Dispatch + Sync + Default + Send,
    <T as Dispatch>::Response: Send + Sync + Debug,
{
    let ops = generate_operations_concurrent(NOP, write_ratio, KEY_SPACE, UNIFORM);
    let bench_name = format!("{}-scaleout-wr{}", name, write_ratio);

    mkbench::ScaleBenchBuilder::<ConcurrentDs<T>>::new(ops)
        .thread_defaults()
        .replica_strategy(mkbench::ReplicaStrategy::One) // Can only be One
        .update_batch(128)
        .thread_mapping(ThreadMapping::Interleave)
        .configure(
            c,
            &bench_name,
            |_cid, rid, _log, replica, op, _batch_size| match op {
                Operation::ReadOperation(op) => {
                    replica.exec_ro(*op, rid);
                }
                Operation::WriteOperation(op) => {
                    replica.exec(*op, rid);
                }
            },
        );
}

fn main() {
    let _r = env_logger::try_init();
    if cfg!(feature = "smokebench") {
        log::warn!("Running with feature 'smokebench' may not get the desired results");
    }

    utils::disable_dvfs();

    let mut harness = Default::default();
<<<<<<< HEAD
    let write_ratios = vec![10, 50, 100];
=======
    let write_ratios = vec![0, 10, 20, 40, 60, 80, 100];

    unsafe {
        urcu_sys::rcu_init();
    }
>>>>>>> 1a4cd945

    //hashmap_single_threaded(&mut harness);
    for write_ratio in write_ratios.into_iter() {
<<<<<<< HEAD
        hashmap_scale_out(&mut harness, write_ratio);
        //partitioned_hashmap_scale_out(&mut harness, write_ratio);
=======
        hashmap_scale_out::<Replica<NrHashMap>>(&mut harness, "hashmap", write_ratio);

        #[cfg(feature = "cmp")]
        {
            partitioned_hashmap_scale_out(&mut harness, "partitioned-hashmap", write_ratio);
            concurrent_ds_scale_out::<CHashMapWrapper>(&mut harness, "chashmap", write_ratio);
            concurrent_ds_scale_out::<StdWrapper>(&mut harness, "std", write_ratio);
            concurrent_ds_scale_out::<FlurryWrapper>(&mut harness, "flurry", write_ratio);
            concurrent_ds_scale_out::<RcuHashMap>(&mut harness, "urcu", write_ratio);
            concurrent_ds_scale_out::<DashWrapper>(&mut harness, "dashmap", write_ratio);
        }
>>>>>>> 1a4cd945
    }
}<|MERGE_RESOLUTION|>--- conflicted
+++ resolved
@@ -319,22 +319,10 @@
     utils::disable_dvfs();
 
     let mut harness = Default::default();
-<<<<<<< HEAD
-    let write_ratios = vec![10, 50, 100];
-=======
-    let write_ratios = vec![0, 10, 20, 40, 60, 80, 100];
-
-    unsafe {
-        urcu_sys::rcu_init();
-    }
->>>>>>> 1a4cd945
+    let write_ratios = vec![100];
 
     //hashmap_single_threaded(&mut harness);
     for write_ratio in write_ratios.into_iter() {
-<<<<<<< HEAD
-        hashmap_scale_out(&mut harness, write_ratio);
-        //partitioned_hashmap_scale_out(&mut harness, write_ratio);
-=======
         hashmap_scale_out::<Replica<NrHashMap>>(&mut harness, "hashmap", write_ratio);
 
         #[cfg(feature = "cmp")]
@@ -346,6 +334,5 @@
             concurrent_ds_scale_out::<RcuHashMap>(&mut harness, "urcu", write_ratio);
             concurrent_ds_scale_out::<DashWrapper>(&mut harness, "dashmap", write_ratio);
         }
->>>>>>> 1a4cd945
     }
 }