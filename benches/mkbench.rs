// Copyright © VMware, Inc. All Rights Reserved.
// SPDX-License-Identifier: Apache-2.0 OR MIT

//! Helper functions to instantiate and configure benchmarks.
//!
//! The file exports two items:
//!  - baseline_comparison: A generic function to compare a data-structure
//!    with and without a log.
//! - `ScaleBenchBuilder`: A struct that helps to configure criterion
//!    to evaluate the scalability of a data-structure with node-replication.
#![allow(unused)]

use std::cell::{Cell, RefMut};
use std::collections::HashMap;
use std::fmt;
use std::fs::OpenOptions;
use std::hint::black_box;
use std::io::Write;
use std::marker::{PhantomData, Send, Sync};
use std::path::Path;
use std::sync::mpsc::{channel, Receiver, Sender};
use std::sync::{atomic::AtomicUsize, atomic::Ordering, Arc, Barrier, Mutex};
use std::thread::{self, JoinHandle};
use std::time::{Duration, Instant};

use csv::WriterBuilder;
use log::*;
use node_replication::{Dispatch, Log, Replica, ReplicaToken};
use rand::seq::SliceRandom;
use rand::{rngs::SmallRng, Rng, SeedableRng};
use serde::Serialize;

use crate::utils;
use crate::utils::benchmark::*;
use crate::utils::topology::*;
use crate::utils::Operation;

pub use crate::utils::topology::ThreadMapping;

use arr_macro::arr;

/// Threshold after how many iterations we log a warning for busy spinning loops.
///
/// This helps with debugging to figure out where things may end up blocking.
/// Should be a power of two to avoid divisions.
pub const WARN_THRESHOLD: usize = 1 << 28;

type BenchFn<R> = fn(
    crate::utils::ThreadId,
    ReplicaToken,
    &Arc<Log<'static, <<R as ReplicaTrait>::D as Dispatch>::WriteOperation>>,
    &Arc<R>,
    &Operation<
        <<R as ReplicaTrait>::D as Dispatch>::ReadOperation,
        <<R as ReplicaTrait>::D as Dispatch>::WriteOperation,
    >,
    usize,
);

pub trait ReplicaTrait {
    type D: Dispatch + Default + Sync;

    fn new_arc(log: &Arc<Log<'static, <Self::D as Dispatch>::WriteOperation>>) -> Arc<Self>;

    fn register_me(&self) -> Option<ReplicaToken>;

    fn sync_me(&self, idx: ReplicaToken);

    fn exec(
        &self,
        op: <Self::D as Dispatch>::WriteOperation,
        idx: ReplicaToken,
    ) -> <Self::D as Dispatch>::Response;

    fn exec_ro(
        &self,
        op: <Self::D as Dispatch>::ReadOperation,
        idx: ReplicaToken,
    ) -> <Self::D as Dispatch>::Response;
}

impl<'a, T: Dispatch + Sync + Default> ReplicaTrait for Replica<'a, T> {
    type D = T;

    fn new_arc(log: &Arc<Log<'static, <Self::D as Dispatch>::WriteOperation>>) -> Arc<Self> {
        Self::new(log)
    }

    fn sync_me(&self, idx: ReplicaToken) {
        self.sync(idx);
    }

    fn register_me(&self) -> Option<ReplicaToken> {
        self.register()
    }

    fn exec(
        &self,
        op: <Self::D as Dispatch>::WriteOperation,
        idx: ReplicaToken,
    ) -> <Self::D as Dispatch>::Response {
        self.execute_mut(op, idx)
    }

    fn exec_ro(
        &self,
        op: <Self::D as Dispatch>::ReadOperation,
        idx: ReplicaToken,
    ) -> <Self::D as Dispatch>::Response {
        self.execute(op, idx)
    }
}

/// Log the baseline comparision results to a CSV file
///
/// # TODO
/// Ideally this can go into the runner that was previously
/// not possible since we used criterion for the runner.
fn write_results(name: String, duration: Duration, results: Vec<usize>) -> std::io::Result<()> {
    let file_name = "baseline_comparison.csv";
    let write_headers = !Path::new(file_name).exists(); // write headers only to new file
    let mut csv_file = OpenOptions::new()
        .append(true)
        .create(true)
        .open(file_name)?;

    let mut wtr = WriterBuilder::new()
        .has_headers(write_headers)
        .from_writer(csv_file);

    #[derive(Serialize)]
    struct Record {
        name: String,
        batch_size: usize,
        duration: f64,
        exp_time_in_sec: usize,
        iterations: usize,
    };

    for (idx, ops) in results.iter().enumerate() {
        let record = Record {
            name: name.clone(),
            batch_size: 1,
            duration: duration.as_secs_f64(),
            exp_time_in_sec: idx + 1, // start at 1 (for first second)
            iterations: *ops,
        };
        wtr.serialize(record);
    }

    wtr.flush()
}

/// Creates a benchmark to evalute the overhead the log adds for a given data-structure.
///
/// Takes a generic data-structure that implements dispatch and a vector of operations
/// to execute against said data-structure.
///
/// Then configures the supplied criterion runner to do two benchmarks:
/// - Running the DS operations on a single-thread directly against the DS.
/// - Running the DS operation on a single-thread but go through a replica/log.
pub(crate) fn baseline_comparison<R: ReplicaTrait>(
    c: &mut TestHarness,
    name: &str,
    ops: Vec<Operation<<R::D as Dispatch>::ReadOperation, <R::D as Dispatch>::WriteOperation>>,
    log_size: usize,
) where
    R::D: Dispatch + Sync + Default,
    <R::D as Dispatch>::WriteOperation: Send,
    <R::D as Dispatch>::WriteOperation: Sync,
    <R::D as Dispatch>::ReadOperation: Sync,
    <R::D as Dispatch>::ReadOperation: Send,
    <R::D as Dispatch>::Response: Send,
{
    utils::disable_dvfs();
    let mut s: R::D = Default::default();

    let log_period = Duration::from_secs(1);

    // 1st benchmark: just T on a single thread
    let mut group = c.benchmark_group(name);
    let duration = group.duration;

    let mut operations_per_second: Vec<usize> = Vec::with_capacity(32);
    group.bench_function("baseline", |b| {
        b.iter(|| {
            let mut operations_completed: usize = 0;
            let nop: usize = ops.len();
            let mut iter: usize = 0;

            let start = Instant::now();
            let end_experiment = start + duration;
            let mut next_log = start + log_period;

            while Instant::now() < end_experiment {
                match &ops[iter % nop] {
                    Operation::ReadOperation(o) => {
                        s.dispatch(o.clone());
                    }
                    Operation::WriteOperation(o) => {
                        s.dispatch_mut(o.clone());
                    }
                }
                operations_completed += 1;
                iter += 1;

                if Instant::now() >= next_log {
                    trace!("Operations completed {} / s", operations_completed);
                    operations_per_second.push(operations_completed);
                    // reset operations completed
                    operations_completed = 0;
                    next_log += log_period;
                }
            }

            // Some threads may not end up adding the last second of measuring due to bad timing,
            // so make sure we remove it everywhere:
            if operations_per_second.len() == duration.as_secs() as usize {
                operations_per_second.pop(); // Get rid of last second of measurements
            }

            operations_completed
        })
    });
    write_results(
        format!("{}-{}", group.group_name.clone(), "baseline"),
        duration,
        operations_per_second,
    )
    .expect("Can't write resutls");

    // 2nd benchmark: we compare T with a log in front:
    let log = Arc::new(Log::<<R::D as Dispatch>::WriteOperation>::new(log_size));
    let r = Replica::<R::D>::new(&log);
    let ridx = r.register_me().expect("Failed to register with Replica.");

    let mut operations_per_second: Vec<usize> = Vec::with_capacity(32);
    group.bench_function("log", |b| {
        b.iter(|| {
            let mut operations_completed: usize = 0;
            let nop: usize = ops.len();
            let mut iter: usize = 0;

            let start = Instant::now();
            let end_experiment = start + duration;
            let mut next_log = start + log_period;

            while Instant::now() < end_experiment {
                match &ops[iter % nop] {
                    Operation::ReadOperation(op) => {
                        r.exec_ro(op.clone(), ridx);
                    }
                    Operation::WriteOperation(op) => {
                        r.exec(op.clone(), ridx);
                    }
                }
                operations_completed += 1;
                iter += 1;

                if Instant::now() >= next_log {
                    trace!("Operations completed {} / s", operations_completed);
                    operations_per_second.push(operations_completed);
                    // reset operations completed
                    operations_completed = 0;
                    next_log += log_period;
                }
            }

            // Some threads may not end up adding the last second of measuring due to bad timing,
            // so make sure we remove it everywhere:
            if operations_per_second.len() == duration.as_secs() as usize {
                operations_per_second.pop(); // Get rid of last second of measurements
            }

            operations_completed
        })
    });
    write_results(
        format!("{}-{}", group.group_name.clone(), "log"),
        duration,
        operations_per_second,
    )
    .expect("Can't write resutls");

    group.finish();
}

/// How replicas are mapped to cores/threads.
#[derive(Serialize, Copy, Clone, Eq, PartialEq)]
pub enum ReplicaStrategy {
    /// One replica per system.
    One,
    /// One replica per L1 cache.
    L1,
    /// One replica per L2 cache.
    L2,
    /// One replica per L3 cache.
    L3,
    /// One replica per socket.
    Socket,
    /// One for every hardware thread.
    PerThread,
}

impl fmt::Display for ReplicaStrategy {
    fn fmt(&self, f: &mut fmt::Formatter) -> fmt::Result {
        match *self {
            ReplicaStrategy::One => write!(f, "System"),
            ReplicaStrategy::L1 => write!(f, "L1"),
            ReplicaStrategy::L2 => write!(f, "L2"),
            ReplicaStrategy::L3 => write!(f, "L3"),
            ReplicaStrategy::Socket => write!(f, "Socket"),
            ReplicaStrategy::PerThread => write!(f, "PerThread"),
        }
    }
}

impl fmt::Debug for ReplicaStrategy {
    fn fmt(&self, f: &mut fmt::Formatter) -> fmt::Result {
        match *self {
            ReplicaStrategy::One => write!(f, "RS=System"),
            ReplicaStrategy::L1 => write!(f, "RS=L1"),
            ReplicaStrategy::L2 => write!(f, "RS=L2"),
            ReplicaStrategy::L3 => write!(f, "RS=L3"),
            ReplicaStrategy::Socket => write!(f, "RS=Socket"),
            ReplicaStrategy::PerThread => write!(f, "RS=PerThread"),
        }
    }
}

pub struct ScaleBenchmark<R: ReplicaTrait>
where
    <R::D as Dispatch>::WriteOperation: Send,
    <R::D as Dispatch>::WriteOperation: Sync,
    <R::D as Dispatch>::ReadOperation: Sync,
    <R::D as Dispatch>::ReadOperation: Send,
    <R::D as Dispatch>::Response: Send,
    <R::D as Dispatch>::WriteOperation: 'static,
    R::D: Sync + Dispatch + Default + Send,
{
    /// Name of the benchmark
    name: String,
    /// ReplicaStrategy used by the benchmark
    rs: ReplicaStrategy,
    /// ThreadMapping used by the benchmark
    tm: ThreadMapping,
    /// Total amount of threads used by the benchmark
    ts: usize,
    /// Replica <-> Thread/Cpu mapping as used by the benchmark.
    rm: HashMap<usize, Vec<Cpu>>,
    /// An Arc reference to operations executed on the log.
    operations:
        Arc<Vec<Operation<<R::D as Dispatch>::ReadOperation, <R::D as Dispatch>::WriteOperation>>>,
    /// An Arc reference to the log.
    log: Arc<Log<'static, <R::D as Dispatch>::WriteOperation>>,
    /// Results of the benchmark we map the #iteration to a list of per-thread results
    /// (each per-thread stores completed ops in per-sec intervals).
    /// It's a hash-map so it acts like a cache i.e., we ensure to only save the latest
    /// experiement for a specific duration (avoids storing the warm-up results).
    /// It has to be a Mutex because we can only access a RO version of ScaleBenchmark at execution time.
    results: Mutex<HashMap<Duration, Vec<(Core, Vec<usize>)>>>,
    /// Batch-size (passed as a parameter to benchmark funtion `f`)
    batch_size: usize,
    /// If we should wait at the end and periodically process the log
    /// (to avoid lifeness issues where all threads of a replica A have exited
    /// and now replica B can no longer make progress due to GC)
    sync: bool,
    /// Benchmark function to execute
    f: BenchFn<R>,
    /// A series of channels to communicate iteration count to every worker.
    cmd_channels: Vec<Sender<Duration>>,
    /// A result channel
    result_channel: (Sender<(Core, Vec<usize>)>, Receiver<(Core, Vec<usize>)>),
    /// Thread handles
    handles: Vec<JoinHandle<()>>,
}

impl<R: 'static> ScaleBenchmark<R>
where
    <R::D as Dispatch>::WriteOperation: Send + Sync + Copy,
    <R::D as Dispatch>::ReadOperation: Send + Sync + Copy,
    <R::D as Dispatch>::Response: Send,
    R::D: 'static + Sync + Dispatch + Default + Send,
    R: ReplicaTrait + Sync + Send,
{
    /// Create a new ScaleBenchmark.
    fn new(
        name: String,
        topology: &MachineTopology,
        rs: ReplicaStrategy,
        tm: ThreadMapping,
        ts: usize,
        operations: Vec<
            Operation<<R::D as Dispatch>::ReadOperation, <R::D as Dispatch>::WriteOperation>,
        >,
        batch_size: usize,
        sync: bool,
        log: Arc<Log<'static, <R::D as Dispatch>::WriteOperation>>,
        f: BenchFn<R>,
    ) -> ScaleBenchmark<R>
    where
        R: Sync,
    {
        ScaleBenchmark {
            name,
            rs,
            tm,
            ts,
            rm: ScaleBenchmark::<R>::replica_core_allocation(topology, rs, tm, ts),
            log,
            results: Default::default(),
            operations: Arc::new(operations),
            batch_size,
            sync,
            f,
            cmd_channels: Default::default(),
            result_channel: channel(),
            handles: Default::default(),
        }
    }

    /// Return the amount of threads created by this benchmark.
    fn threads(&self) -> usize {
        // aggregate cores per replica, then sum them all
        self.rm.values().map(|v| v.len()).sum()
    }

    /// Return the amount of replias created by this benchmark.
    fn replicas(&self) -> usize {
        self.rm.len()
    }

    /// Terminate the worker threads by sending 0 to the iter channel:
    fn terminate(&self) -> std::io::Result<()> {
        for tx in self.cmd_channels.iter() {
            tx.send(Duration::from_secs(0))
                .expect("Can't send termination.");
        }

        // Log the per-thread runtimes to the CSV file
        // TODO: Ideally this can go into the runner that was previously
        // not possible since we used criterion for the runner.
        let file_name = "scaleout_benchmarks.csv";
        let write_headers = !Path::new(file_name).exists(); // write headers only to new file
        let mut csv_file = OpenOptions::new()
            .append(true)
            .create(true)
            .open(file_name)?;
        let results = self.results.lock().expect("Can't lock results");

        let mut wtr = WriterBuilder::new()
            .has_headers(write_headers)
            .from_writer(csv_file);

        for (duration, thread_results) in results.iter() {
            for (tid, (cid, ops_per_sec)) in thread_results.iter().enumerate() {
                #[derive(Serialize)]
                struct Record {
                    name: String,
                    rs: ReplicaStrategy,
                    tm: ThreadMapping,
                    batch_size: usize,
                    threads: usize,
                    duration: f64,
                    thread_id: usize,
                    core_id: u64,
                    exp_time_in_sec: usize,
                    iterations: usize,
                };

                for (idx, ops) in ops_per_sec.iter().enumerate() {
                    let record = Record {
                        name: self.name.clone(),
                        rs: self.rs,
                        tm: self.tm,
                        batch_size: self.batch_size,
                        threads: self.ts,
                        duration: duration.as_secs_f64(),
                        thread_id: tid,
                        core_id: *cid,
                        exp_time_in_sec: idx + 1, // start at 1 (for first second)
                        iterations: *ops,
                    };
                    wtr.serialize(record);
                }
            }
        }
        wtr.flush()?;

        Ok(())
    }

    /// Execute sends the iteration count to all worker threads
    /// then waits to receive the respective duration from the workers
    /// finally it returns the minimal Duration over all threads
    /// after ensuring the run was fair.
    fn execute_mut(&self, duration: Duration, reset_log: bool) -> usize {
        if reset_log {
            unsafe {
                self.log.reset();
            }
        }

        for tx in self.cmd_channels.iter() {
            tx.send(duration).expect("Can't send iter.");
        }

        // Wait for all threads to finish and gather runtimes
        let mut core_iteratios: Vec<(Core, Vec<usize>)> = Vec::with_capacity(self.threads());
        let mut intervals = 0;
        for i in 0..self.threads() {
            let core_ops: (Core, Vec<usize>) = self
                .result_channel
                .1
                .recv()
                .expect("Can't receive a per-thread result?");
            if intervals > 0 && intervals != core_ops.1.len() {
                error!("Receveived different no. of measurements from individual threads");
            }
            intervals = core_ops.1.len();
            core_iteratios.push(core_ops);
        }

        let core_aggregate_tput: Vec<usize> = core_iteratios
            .iter()
            .map(|(cid, time_vec)| time_vec.iter().sum())
            .collect();
        let min_tput = *core_aggregate_tput.iter().min().unwrap_or(&1) / intervals;
        let max_tput = *core_aggregate_tput.iter().max().unwrap_or(&1) / intervals;
        let total_tput = core_aggregate_tput.iter().sum::<usize>() / intervals;
        println!(
            ">> {:.2} Mops (min {:.2} Mops, max {:.2}) Mops",
            total_tput as f64 / 1_000_000 as f64,
            min_tput as f64 / 1_000_000 as f64,
            max_tput as f64 / 1_000_000 as f64,
        );

        let mut results = self.results.lock().unwrap();
        results.insert(duration, core_iteratios.clone());
        0usize
    }

    fn alloc_replicas(&mut self, replicas: &mut Vec<Arc<R>>) {
        let mut handles = Vec::with_capacity(self.rm.len());
        for (rid, cores) in self.rm.clone().into_iter() {
            let log = self.log.clone();
            // Parallelize the creation of the replicas as this can take
            // quite some time if you run e.g, PerThread or L1 strategies
            // on big machine
            handles.push(
                thread::spawn(move || {
                    let core0 = cores[0];
                    // Pinning the thread to the replica' cores forces the memory
                    // allocation to be local to the where a replica will be used later
                    utils::pin_thread(core0);

                    (rid, ReplicaTrait::new_arc(&log))
                })
                .join()
                .unwrap(),
            );
        }
        // Sort replicas in ascending order; (0,1,2,..). And this way, mappings won't be affect by
        // how (rid,cores) are stored in self.rm as rid and index in replica-vector will be same.
        handles.sort_by(|a, b| a.0.cmp(&b.0));

        for handle in handles {
            replicas.push(handle.1);
        }
    }

    fn startup(&mut self) {
        let thread_num = self.threads();
        // Need a barrier to synchronize starting of threads
        let barrier = Arc::new(Barrier::new(thread_num));

        let complete = Arc::new(arr![AtomicUsize::default(); 128]);
        let mut replicas: Vec<Arc<R>> = Vec::with_capacity(self.replicas());
        self.alloc_replicas(&mut replicas);
        let do_sync = self.sync;

        debug!(
            "Execute benchmark {} with the following replica: [core_id] mapping: {:#?}",
            self.name, self.rm
        );
        let mut tid = 0;
        for (rid, cores) in self.rm.clone().into_iter() {
            let num = cores.len();
            for core_id in cores {
                // Pin thread to force the allocations below (`operations` etc.)
                // with the correct NUMA affinity
                utils::pin_thread(core_id);

                let b = barrier.clone();
                let log: Arc<_> = self.log.clone();
                let replica = replicas[rid].clone();
                let f = self.f.clone();
                let batch_size = self.batch_size;

                let (duration_tx, duration_rx) = channel();
                self.cmd_channels.push(duration_tx);
                let com = complete.clone();
                let result_channel = self.result_channel.0.clone();

                let com = complete.clone();
                let nre = replicas.len();
                let rmc = self.rm.clone();
                let log_period = Duration::from_secs(1);
                let name = self.name.clone();
                // Clone the Arc<>
                let operations = self.operations.clone();

                self.handles.push(thread::spawn(move || {
                    utils::pin_thread(core_id);
                    let replica_token = replica
                        .register_me()
                        .expect("Can't register replica, out of slots?");
                    // Copy the actual Vec<Operations> data within the thread
                    let mut operations = (*operations).clone();
                    operations.shuffle(&mut rand::rngs::SmallRng::from_entropy());

                    if name.starts_with("urcu") {
                        unsafe {
                            urcu_sys::rcu_register_thread();
                        }
                    }
                    loop {
                        let duration = duration_rx.recv().expect("Can't get iter from channel?");
                        if duration.as_nanos() == 0 {
                            debug!(
                                "Finished with this ScaleBench, worker thread {} is done.",
                                tid
                            );
                            return;
                        }

                        debug!(
                            "Running {:?} on core {} replica#{} rtoken#{:?} for {:?}",
                            thread::current().id(),
                            core_id,
                            rid,
                            replica_token,
                            duration
                        );

                        let mut operations_per_second: Vec<usize> = Vec::with_capacity(32);
                        let mut operations_completed: usize = 0;
                        let mut iter: usize = 0;
                        let nop: usize = operations.len();

                        b.wait();
                        let start = Instant::now();
                        let end_experiment = start + duration;
                        let mut next_log = start + log_period;
                        while Instant::now() < end_experiment {
                            for _i in 0..batch_size {
                                black_box((f)(
                                    core_id,
                                    replica_token,
                                    &log,
                                    &replica,
                                    &operations[iter],
                                    batch_size,
                                ));
                                iter = (iter + 1) % nop;
                            }
                            operations_completed += 1 * batch_size;

                            if Instant::now() >= next_log {
                                trace!("Operations completed {} / s", operations_completed);
                                operations_per_second.push(operations_completed);
                                // reset operations completed
                                operations_completed = 0;
                                next_log += log_period;
                            }
                        }

                        // Some threads may not end up adding the last second of measuring due to bad timing,
                        // so make sure we remove it everywhere:
                        if operations_per_second.len() == duration.as_secs() as usize {
                            operations_per_second.pop(); // Get rid of last second of measurements
                        }

                        debug!(
                            "Completed {:?} on core {} replica#{} rtoken#{:?} did {} ops in {:?}",
                            thread::current().id(),
                            core_id,
                            rid,
                            replica_token,
                            operations_completed,
                            duration
                        );

                        result_channel.send((core_id, operations_per_second));

                        if name.starts_with("urcu") {
                            unsafe {
                                urcu_sys::rcu_unregister_thread();
                            }
                        }

                        if !do_sync {
                            b.wait();
                            continue;
                        } else if com[rid].fetch_add(1, Ordering::Relaxed) == num - 1 {
                            // Periodically sync/advance all, and return once all
                            // replicas have completed.
                            let sync_thread = rmc.get(&rid).unwrap()[0];
                            loop {
                                let mut done = 0; // How many replicas are done with the operations
                                for (r, c) in rmc.clone().into_iter() {
                                    if com[r].load(Ordering::Relaxed) == c.len() {
                                        done += 1;
                                    }
                                }
                                if done == nre {
                                    break;
                                }

                                if core_id == sync_thread {
                                    replica.sync_me(replica_token);
                                } else {
                                    break;
                                }
                            }
                        }

                        b.wait();
                        com[rid].store(0, Ordering::Relaxed);
                    }
                }));

                tid += 1;
            }
        }
    }

    /// Calculates how to divide threads among replicas and CPU.
    ///
    /// This is a function based on how many threads we have, how we map
    /// them onto the CPUs, the granularity of replicas, and the topology of the
    /// underlying hardware.
    fn replica_core_allocation(
        topology: &MachineTopology,
        rs: ReplicaStrategy,
        tm: ThreadMapping,
        ts: usize,
    ) -> HashMap<usize, Vec<Cpu>> {
        let cpus = topology.allocate(tm, ts, true);
        debug_assert_eq!(ts, cpus.len());

        trace!(
            "Allocated cores for benchmark with {:?} {:?} {:?}",
            rs,
            tm,
            cpus
        );
        let mut rm: HashMap<usize, Vec<Cpu>> = HashMap::new();

        match rs {
            ReplicaStrategy::One => {
                rm.insert(0, cpus.iter().map(|c| c.cpu).collect());
            }
            ReplicaStrategy::Socket => {
                let mut sockets: Vec<Socket> = cpus.iter().map(|t| t.socket).collect();
                sockets.sort();
                sockets.dedup();

                for s in sockets {
                    rm.insert(
                        s as usize,
                        cpus.iter()
                            .filter(|c| c.socket == s)
                            .map(|c| c.cpu)
                            .collect(),
                    );
                }
            }
            ReplicaStrategy::L1 => match tm {
                ThreadMapping::None => {}
                ThreadMapping::Sequential => {
                    let mut l1: Vec<L1> = cpus.iter().map(|t| t.l1).collect();
                    l1.sort();
                    l1.dedup();

                    for s in l1 {
                        rm.insert(
                            s as usize,
                            cpus.iter().filter(|c| c.l1 == s).map(|c| c.cpu).collect(),
                        );
                    }
                }
                // Giving replica number based on L1 number won't work in this case, as the
                // L1 numbers are allocated to Node-0 first and then to Node-1, and so on.
                ThreadMapping::Interleave => {
                    let mut l1: Vec<L1> = cpus.iter().map(|t| t.l1).collect();
                    l1.sort();
                    l1.dedup();

                    let mut rid = 0;
                    let mut mapping: HashMap<L1, usize> = HashMap::with_capacity(cpus.len());
                    for cpu in cpus.iter() {
                        let cache_num = cpu.l1;
                        if mapping.get(&cache_num).is_none() {
                            mapping.insert(cache_num, rid);
                            rid += 1;
                        }
                    }

                    for s in l1 {
                        rm.insert(
                            *mapping.get(&s).unwrap(),
                            cpus.iter().filter(|c| c.l1 == s).map(|c| c.cpu).collect(),
                        );
                    }
                }
            },
            ReplicaStrategy::L2 => {
                let mut l2: Vec<L2> = cpus.iter().map(|t| t.l2).collect();
                l2.sort();
                l2.dedup();

                for s in l2 {
                    rm.insert(
                        s as usize,
                        cpus.iter().filter(|c| c.l2 == s).map(|c| c.cpu).collect(),
                    );
                }
            }
            ReplicaStrategy::L3 => {
                let mut l3: Vec<L3> = cpus.iter().map(|t| t.l3).collect();
                l3.sort();
                l3.dedup();

                for s in l3 {
                    rm.insert(
                        s as usize,
                        cpus.iter().filter(|c| c.l3 == s).map(|c| c.cpu).collect(),
                    );
                }
            }
            ReplicaStrategy::PerThread => {
                for (idx, core) in cpus.iter().map(|c| c.cpu).enumerate() {
                    rm.insert(idx, vec![core]);
                }
            }
        };

        rm
    }
}

/// A generic benchmark configurator for node-replication scalability benchmarks.
#[derive(Debug)]
pub struct ScaleBenchBuilder<R: ReplicaTrait>
where
    <R::D as Dispatch>::WriteOperation: Send,
    <R::D as Dispatch>::Response: Send,
    <R::D as Dispatch>::ReadOperation: Send,
    R::D: 'static + Sync + Dispatch + Default,
{
    /// Replica granularity.
    replica_strategies: Vec<ReplicaStrategy>,
    /// Thread assignments.
    thread_mappings: Vec<ThreadMapping>,
    /// # Threads.
    threads: Vec<usize>,
    /// Batch sizes to use (default 1)
    batches: Vec<usize>,
    /// Sync replicas periodically (true)
    sync: bool,
    /// Log size (bytes).
    log_size: usize,
    /// Reset the log between different `execute`
    /// If we have many ops and do tests where there is no GC, we may starve
    reset_log: bool,
    /// Operations executed on the log.
    operations:
        Vec<Operation<<R::D as Dispatch>::ReadOperation, <R::D as Dispatch>::WriteOperation>>,
    /// Marker for R
    _marker: PhantomData<R>,
}

impl<R: 'static + ReplicaTrait> ScaleBenchBuilder<R>
where
    R::D: Dispatch + Default + Send + Sync,
    <R::D as Dispatch>::WriteOperation: Send,
    <R::D as Dispatch>::WriteOperation: Sync,
    <R::D as Dispatch>::ReadOperation: Sync,
    <R::D as Dispatch>::ReadOperation: Send,
    <R::D as Dispatch>::Response: Send,
{
    /// Initialize an "empty" ScaleBenchBuilder with a  MiB log.
    ///
    /// By default this won't execute any runs,
    /// you have to at least call `threads`, `thread_mapping`
    /// `replica_strategy` once and set `operations`.
    pub fn new(
        ops: Vec<Operation<<R::D as Dispatch>::ReadOperation, <R::D as Dispatch>::WriteOperation>>,
    ) -> ScaleBenchBuilder<R> {
        ScaleBenchBuilder {
            replica_strategies: Vec::new(),
            thread_mappings: Vec::new(),
            threads: Vec::new(),
            batches: vec![1usize],
            sync: true,
            log_size: 1024 * 1024 * 2,
            reset_log: false,
            operations: ops,
            _marker: PhantomData,
        }
    }

    /// Configures the builder automatically based on the underlying machine properties.
    pub fn machine_defaults(&mut self) -> &mut Self {
        self.thread_mapping(ThreadMapping::Sequential);
        self.replica_strategy(ReplicaStrategy::One);
        self.replica_strategy(ReplicaStrategy::Socket);
<<<<<<< HEAD
        //self.replica_strategy(ReplicaStrategy::L1);
=======
        self.replica_strategy(ReplicaStrategy::L1);
        self.thread_defaults()
    }

    pub fn thread_defaults(&mut self) -> &mut Self {
        let topology = MachineTopology::new();
        let max_cores = topology.cores();
>>>>>>> 1a4cd945

        // On larger machines thread increments are bigger than on
        // smaller machines:
        let thread_incremements = if max_cores > 120 {
            16
        } else if max_cores > 24 {
            8
        } else if max_cores > 16 {
            4
        } else {
            2
        };

        for t in (0..(max_cores + 1)).step_by(thread_incremements) {
            if t == 0 {
                // Can't run on 0 threads
                self.threads(t + 1);
            } else {
                self.threads(t);
            }
        }

        // Go in increments of one around "interesting" socket boundaries
        let sockets = topology.sockets();
        let cores_on_s0 = topology.cpus_on_socket(sockets[0]);
        let cores_per_socket = cores_on_s0.len();
        for i in 0..sockets.len() {
            let multiplier = i + 1;
            fn try_add(to_add: usize, max_cores: usize, cur_threads: &mut Vec<usize>) {
                if !cur_threads.contains(&to_add) && to_add <= max_cores {
                    cur_threads.push(to_add);
                } else {
                    trace!("Didn't add {} threads", to_add);
                }
            }

            let core_socket_boundary = multiplier * cores_per_socket;
            try_add(core_socket_boundary - 1, max_cores, &mut self.threads);
            try_add(core_socket_boundary, max_cores, &mut self.threads);
            try_add(core_socket_boundary + 1, max_cores, &mut self.threads);
        }

        self.threads.sort();
        self
    }

    /// Run benchmark with batching of size `b`.
    pub fn add_batch(&mut self, b: usize) -> &mut Self {
        self.batches.push(b);
        self
    }

    pub fn update_batch(&mut self, b: usize) -> &mut Self {
        self.batches.clear();
        self.batches.push(b);
        self
    }

    /// Run benchmark with `t` threads.
    pub fn threads(&mut self, t: usize) -> &mut Self {
        self.threads.push(t);
        self
    }

    /// Run benchmark with given thread <-> machine mapping.
    pub fn thread_mapping(&mut self, tm: ThreadMapping) -> &mut Self {
        self.thread_mappings.push(tm);
        self
    }

    /// Run benchmark with given replication strategy.
    pub fn replica_strategy(&mut self, rs: ReplicaStrategy) -> &mut Self {
        self.replica_strategies.push(rs);
        self
    }

    /// Run benchmark with the `ls` bytes of log-size.
    pub fn log_size(&mut self, ls: usize) -> &mut Self {
        self.log_size = ls;
        self
    }

    /// Reset the log for different executions.
    pub fn reset_log(&mut self) -> &mut Self {
        self.reset_log = true;
        self
    }

    /// Disable syncing the log for a replica after all threads have completed.
    pub fn disable_sync(&mut self) -> &mut Self {
        self.sync = false;
        self
    }

    /// Creates a benchmark to evalute the scalability properties of the
    /// log for a given data-structure.
    ///
    /// This configures the supplied criterion runner to execute
    /// as many benchmarks as result from the configuration options set in the
    /// ScaleBenchBuilder arguments.
    ///
    /// TestHarness will be configured to create a run for every
    /// possible triplet: (replica strategy, thread mapping, #threads).
    pub(crate) fn configure(&self, c: &mut TestHarness, name: &str, f: BenchFn<R>)
    where
        R: ReplicaTrait + Sync + Send,
        <R::D as Dispatch>::WriteOperation: Send + Sync + Copy,
        <R::D as Dispatch>::ReadOperation: Send + Sync + Copy,
        <R::D as Dispatch>::Response: Send + Sync,
        R::D: 'static + Send + Sync,
    {
        let topology = MachineTopology::new();
        utils::disable_dvfs();
        println!("{}", name);

        let mut group = c.benchmark_group(name);
        for rs in self.replica_strategies.iter() {
            for tm in self.thread_mappings.iter() {
                #[cfg(feature = "combiner-stall")]
                info!("Combiner-stall: {} {:?} {:?}", name, rs, tm);
                #[cfg(feature = "log-stall")]
                info!("Log-stall: {} {:?} {:?}", name, rs, tm);
                for ts in self.threads.iter() {
                    for b in self.batches.iter() {
                        let log = Arc::new(Log::<<R::D as Dispatch>::WriteOperation>::new(
                            self.log_size,
                        ));
                        let mut runner = ScaleBenchmark::<R>::new(
                            String::from(name),
                            &topology,
                            *rs,
                            *tm,
                            *ts,
                            self.operations.to_vec(),
                            *b,
                            self.sync,
                            log.clone(),
                            f,
                        );
                        runner.startup();

                        let name = format!("{:?} {:?} BS={}", *rs, *tm, *b);
                        group.bench_with_input(
                            BenchmarkId::new(name, *ts),
                            &runner,
                            |cb, runner| {
                                cb.iter_custom(|duration| {
                                    runner.execute_mut(duration, self.reset_log)
                                })
                            },
                        );

                        runner
                            .terminate()
                            .expect("Couldn't terminate the experiment");
                    }
                }
            }
        }
    }
}<|MERGE_RESOLUTION|>--- conflicted
+++ resolved
@@ -916,9 +916,6 @@
         self.thread_mapping(ThreadMapping::Sequential);
         self.replica_strategy(ReplicaStrategy::One);
         self.replica_strategy(ReplicaStrategy::Socket);
-<<<<<<< HEAD
-        //self.replica_strategy(ReplicaStrategy::L1);
-=======
         self.replica_strategy(ReplicaStrategy::L1);
         self.thread_defaults()
     }
@@ -926,7 +923,6 @@
     pub fn thread_defaults(&mut self) -> &mut Self {
         let topology = MachineTopology::new();
         let max_cores = topology.cores();
->>>>>>> 1a4cd945
 
         // On larger machines thread increments are bigger than on
         // smaller machines:
