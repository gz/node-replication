--- conflicted
+++ resolved
@@ -63,11 +63,7 @@
 //!    }
 //! }
 //! ```
-<<<<<<< HEAD
 //#![no_std]
-=======
-#![no_std]
->>>>>>> 29d6da93
 #![feature(new_uninit)]
 #![feature(get_mut_unchecked)]
 #![feature(negative_impls)]
