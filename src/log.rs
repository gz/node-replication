// Copyright © VMware, Inc. All Rights Reserved.
// SPDX-License-Identifier: Apache-2.0 OR MIT

use alloc::alloc::{alloc, dealloc, Layout};

use core::cell::Cell;
use core::default::Default;
use core::fmt;
use core::mem::{align_of, size_of};
use core::ops::{Drop, FnMut};
use core::slice::from_raw_parts_mut;
use core::sync::atomic::{AtomicBool, AtomicUsize, Ordering};

use crossbeam_utils::CachePadded;

use crate::context::MAX_PENDING_OPS;
use crate::replica::MAX_THREADS_PER_REPLICA;

/// The default size of the shared log in bytes. If constructed using the
/// default constructor, the log will be these many bytes in size. Currently
/// set to 32 MiB based on the ASPLOS 2017 paper.
const DEFAULT_LOG_BYTES: usize = 32 * 1024 * 1024;
const_assert!(DEFAULT_LOG_BYTES >= 1 && (DEFAULT_LOG_BYTES & (DEFAULT_LOG_BYTES - 1) == 0));

/// The maximum number of replicas that can be used against the log.
const MAX_REPLICAS: usize = 192;

/// Constant required for garbage collection. When the tail and the head are
/// these many entries apart on the circular buffer, garbage collection will
/// be performed by one of the replicas registered with the log.
///
/// For the GC algorithm to work, we need to ensure that we can support the
/// largest possible append after deciding to perform GC. This largest possible
/// append is when every thread within a replica has a full batch of writes
/// to be appended to the shared log.
const GC_FROM_HEAD: usize = MAX_PENDING_OPS * MAX_THREADS_PER_REPLICA;
const_assert!(GC_FROM_HEAD >= 1 && (GC_FROM_HEAD & (GC_FROM_HEAD - 1) == 0));

/// Threshold after how many iterations we log a warning for busy spinning loops.
///
/// This helps with debugging to figure out where things may end up blocking.
/// Should be a power of two to avoid divisions.
const WARN_THRESHOLD: usize = 1 << 28;

/// An entry that sits on the log. Each entry consists of three fields: The operation to
/// be performed when a thread reaches this entry on the log, the replica that appended
/// this operation, and a flag indicating whether this entry is valid.
///
/// `T` is the type on the operation - typically an enum class containing opcodes as well as
/// arguments. It is required that this type be sized and cloneable.
#[derive(Default)]
#[repr(align(64))]
struct Entry<T>
where
    T: Sized + Clone,
{
    /// The operation that this entry represents.
    operation: Option<T>,

    /// Identifies the replica that issued the above operation.
    replica: usize,

    /// Indicates whether this entry represents a valid operation when on the log.
    alivef: AtomicBool,
}

/// A log of operations that is typically accessed by multiple
/// [Replica](struct.Replica.html).
///
/// Operations can be added to the log by calling the `append()` method and
/// providing a list of operations to be performed.
///
/// Operations already on the log can be executed by calling the `exec()` method
/// and providing a replica-id along with a closure. Newly added operations
/// since the replica last called `exec()` will be executed by invoking the
/// supplied closure for each one of them.
///
/// Accepts one generic type parameter; `T` defines the type of operations and
/// their arguments that will go on the log and would typically be an enum
/// class.
///
/// This struct is aligned to 64 bytes optimizing cache access.\
///
/// # Note
/// As a client, typically there is no need to call any methods on the Log aside
/// from `new`. Only in the rare circumstance someone would implement their own
/// Replica would it be necessary to call any of the Log's methods.
#[repr(align(64))]
pub struct Log<'a, T>
where
    T: Sized + Clone,
{
    /// Raw pointer to the actual underlying log. Required for dealloc.
    rawp: *mut u8,

    /// Size of the underlying log in bytes. Required for dealloc.
    rawb: usize,

    /// The maximum number of entries that can be held inside the log.
    size: usize,

    /// A reference to the actual log. Nothing but a slice of entries.
    slog: &'a [Cell<Entry<T>>],

    /// Logical index into the above slice at which the log starts.
    head: CachePadded<AtomicUsize>,

    /// Logical index into the above slice at which the log ends.
    /// New appends go here.
    tail: CachePadded<AtomicUsize>,

    /// Completed tail maintains an index <= tail that points to a
    /// log entry after which there are no completed operations across
    /// all replicas registered against this log.
    ctail: CachePadded<AtomicUsize>,

    /// Array consisting of the local tail of each replica registered with the log.
    /// Required for garbage collection; since replicas make progress over the log
    /// independently, we want to make sure that we don't garbage collect operations
    /// that haven't been executed by all replicas.
    ltails: [CachePadded<AtomicUsize>; MAX_REPLICAS],

    /// Identifier that will be allocated to the next replica that registers with
    /// this Log. Also required to correctly index into ltails above.
    next: CachePadded<AtomicUsize>,

    /// Array consisting of local alive masks for each registered replica. Required
    /// because replicas make independent progress over the log, so we need to
    /// track log wrap-arounds for each of them separately.
    lmasks: [CachePadded<Cell<bool>>; MAX_REPLICAS],
}

impl<'a, T> fmt::Debug for Log<'a, T>
where
    T: Sized + Clone,
{
    fn fmt(&self, fmt: &mut fmt::Formatter) -> fmt::Result {
        fmt.debug_struct("Log")
            .field("head", &self.tail)
            .field("tail", &self.head)
            .field("size", &self.size)
            .finish()
    }
}

/// The Log is Send. The *mut u8 (`rawp`) is never dereferenced.
unsafe impl<'a, T> Send for Log<'a, T> where T: Sized + Clone {}

/// The Log is Sync. We know this because: `head` and `tail` are atomic variables, `append()`
/// reserves entries using a CAS, and exec() does not concurrently mutate entries on the log.
unsafe impl<'a, T> Sync for Log<'a, T> where T: Sized + Clone {}

impl<'a, T> Log<'a, T>
where
    T: Sized + Clone,
{
    /// Constructs and returns a log of size `bytes` bytes.
    /// A size between 1-2 MiB usually works well in most cases.
    ///
    /// # Example
    ///
    /// ```
    /// use node_replication::Log;
    ///
    /// // Operation type that will go onto the log.
    /// #[derive(Clone)]
    /// enum Operation {
    ///     Read,
    ///     Write(u64),
    ///     Invalid,
    /// }
    ///
    /// // Creates a 1 Mega Byte sized log.
    /// let l = Log::<Operation>::new(1 * 1024 * 1024);
    /// ```
    ///
    /// This method also allocates memory for the log upfront. No further allocations
    /// will be performed once this method returns.
    pub fn new<'b>(bytes: usize) -> Log<'b, T> {
        use arr_macro::arr;

        // Calculate the number of entries that will go into the log, and retrieve a
        // slice to it from the allocated region of memory.
        let mut num = bytes / Log::<T>::entry_size();

        // Make sure the log is large enough to allow for periodic garbage collection.
        if num < 2 * GC_FROM_HEAD {
            num = 2 * GC_FROM_HEAD;
        }

        // Round off to the next power of two if required. If we overflow, then set
        // the number of entries to the minimum required for GC. This is unlikely since
        // we'd need a log size > 2^63 entries for this to happen.
        if !num.is_power_of_two() {
            num = num.checked_next_power_of_two().unwrap_or(2 * GC_FROM_HEAD)
        };

        // Now that we have the actual number of entries, allocate the log.
        let b = num * Log::<T>::entry_size();
        let mem = unsafe {
            alloc(
                Layout::from_size_align(b, align_of::<Cell<Entry<T>>>())
                    .expect("Alignment error while allocating the shared log!"),
            )
        };
        if mem.is_null() {
            panic!("Failed to allocate memory for the shared log!");
        }
        let raw = unsafe { from_raw_parts_mut(mem as *mut Cell<Entry<T>>, num) };

        // Initialize all log entries by calling the default constructor.
        for e in &mut raw[..] {
            unsafe {
                ::core::ptr::write(
                    e,
                    Cell::new(Entry {
                        operation: None,
                        replica: 0usize,
                        alivef: AtomicBool::new(false),
                    }),
                );
            }
        }

        let fls: [CachePadded<Cell<bool>>; MAX_REPLICAS] = arr![Default::default(); 192];
        for idx in 0..MAX_REPLICAS {
            fls[idx].set(true)
        }

        Log {
            rawp: mem,
            rawb: b,
            size: num,
            slog: raw,
            head: CachePadded::new(AtomicUsize::new(0usize)),
            tail: CachePadded::new(AtomicUsize::new(0usize)),
            ctail: CachePadded::new(AtomicUsize::new(0usize)),
            ltails: arr![Default::default(); 192],
            next: CachePadded::new(AtomicUsize::new(1usize)),
            lmasks: fls,
        }
    }

    /// Returns the size of an entry in bytes.
    fn entry_size() -> usize {
        size_of::<Cell<Entry<T>>>()
    }

    /// Registers a replica with the log. Returns an identifier that the replica
    /// can use to execute operations on the log.
    ///
    /// # Example
    ///
    /// ```no-run
    /// use node_replication::Log;
    ///
    /// // Operation type that will go onto the log.
    /// #[derive(Clone)]
    /// enum Operation {
    ///    Read,
    ///    Write(u64),
    ///    Invalid,
    /// }
    ///
    /// // Creates a 1 Mega Byte sized log.
    /// let l = Log::<Operation>::new(1 * 1024 * 1024);
    ///
    /// // Registers against the log. `idx` can now be used to append operations
    /// // to the log, and execute these operations.
    /// let idx = l.register().expect("Failed to register with the Log.");
    /// ```
    pub(crate) fn register(&self) -> Option<usize> {
        // Loop until we either run out of identifiers or we manage to increment `next`.
        loop {
            let n = self.next.load(Ordering::Relaxed);

            // Check if we've exceeded the maximum number of replicas the log can support.
            if n >= MAX_REPLICAS {
                return None;
            };

            if self.next.compare_and_swap(n, n + 1, Ordering::SeqCst) != n {
                continue;
            };

            return Some(n);
        }
    }

    /// Adds a batch of operations to the shared log.
    ///
    /// # Example
    ///
    /// ```no-run
    /// use node_replication::Log;
    ///
    /// // Operation type that will go onto the log.
    /// #[derive(Clone)]
    /// enum Operation {
    ///     Read,
    ///     Write(u64),
    /// }
    ///
    /// let l = Log::<Operation>::new(1 * 1024 * 1024);
    /// let idx = l.register().expect("Failed to register with the Log.");
    ///
    /// // The set of operations we would like to append. The order will
    /// // be preserved by the interface.
    /// let ops = [Operation::Write(100), Operation::Read];
    ///
    /// // `append()` might have to garbage collect the log. When doing so,
    /// // it might encounter operations added in by another replica/thread.
    /// // This closure allows us to consume those operations. `id` identifies
    /// // the replica that added in those operations.
    /// let f = |op: Operation, id: usize| {
    ///     match(op) {
    ///         Operation::Read => println!("Read by {}", id),
    ///         Operation::Write(x) => println!("Write({}) by {}", x, id),
    ///     }
    /// };
    ///
    /// // Append the operations. These operations will be marked with `idx`,
    /// // and will be linearized at the tail of the log.
    /// l.append(&ops, idx, f);
    /// ```
    ///
    /// If there isn't enough space to perform the append, this method busy
    /// waits until the head is advanced. Accepts a replica `idx`; all appended
    /// operations/entries will be marked with this replica-identifier. Also
    /// accepts a closure `s`; when waiting for GC, this closure is passed into
    /// exec() to ensure that this replica does'nt cause a deadlock.
    ///
    /// # Note
    /// Documentation for this function is hidden since `append` is currently not
    /// intended as a public interface. It is marked as public due to being
    /// used by the benchmarking code.
    #[inline(always)]
<<<<<<< HEAD
    pub fn append<F: FnMut(T, usize)>(&self, ops: &[T], idx: usize, mut s: F) -> u64 {
=======
    #[doc(hidden)]
    pub fn append<F: FnMut(T, usize)>(&self, ops: &[T], idx: usize, mut s: F) {
>>>>>>> 1a4cd945
        let nops = ops.len();
        let mut iteration = 1;
        let mut waitgc = 1;

        // Keep trying to reserve entries and add operations to the log until
        // we succeed in doing so.
        loop {
            if iteration % WARN_THRESHOLD == 0 {
                warn!(
                    "append(ops.len()={}, {}) takes too many iterations ({}) to complete...",
                    ops.len(),
                    idx,
                    iteration,
                );
            }
            iteration += 1;

            let tail = self.tail.load(Ordering::Relaxed);
            let head = self.head.load(Ordering::Relaxed);

            // If there are fewer than `GC_FROM_HEAD` entries on the log, then just
            // try again. The replica that reserved entry (h + self.size - GC_FROM_HEAD)
            // is currently trying to advance the head of the log. Keep refreshing the
            // replica against the log to make sure that it isn't deadlocking GC.
            if tail > head + self.size - GC_FROM_HEAD {
                if waitgc % WARN_THRESHOLD == 0 {
                    warn!(
                        "append(ops.len()={}, {}) takes too many iterations ({}) waiting for gc...",
                        ops.len(),
                        idx,
                        waitgc,
                    );
                }
                waitgc += 1;
                self.exec(idx, &mut s);
                continue;
            }

            // If on adding in the above entries there would be fewer than `GC_FROM_HEAD`
            // entries left on the log, then we need to advance the head of the log.
            let mut advance = false;
            if tail + nops > head + self.size - GC_FROM_HEAD {
                advance = true
            };

            // Try reserving slots for the operations. If that fails, then restart
            // from the beginning of this loop.
            #[cfg(feature = "log-stall")]
            let start = unsafe { x86::time::rdtsc() };
            if self
                .tail
                .compare_and_swap(tail, tail + nops, Ordering::Acquire)
                != tail
            {
                continue;
            };
            #[cfg(feature = "log-stall")]
            let stop = unsafe { x86::time::rdtsc() };

            // Successfully reserved entries on the shared log. Add the operations in.
            for i in 0..nops {
                let e = self.slog[self.index(tail + i)].as_ptr();
                let mut m = self.lmasks[idx - 1].get();

                // This entry was just reserved so it should be dead (!= m). However, if
                // the log has wrapped around, then the alive mask has flipped. In this
                // case, we flip the mask we were originally going to write into the
                // allocated entry. We cannot flip lmasks[idx - 1] because this replica
                // might still need to execute a few entries before the wrap around.
                if unsafe { (*e).alivef.load(Ordering::Relaxed) == m } {
                    m = !m;
                }

                unsafe { (*e).operation = Some(ops[i].clone()) };
                unsafe { (*e).replica = idx };
                unsafe { (*e).alivef.store(m, Ordering::Release) };
            }

            // If needed, advance the head of the log forward to make room on the log.
            if advance {
                self.advance_head(idx, &mut s);
            }

            #[cfg(feature = "log-stall")]
            return stop - start;
            #[cfg(not(feature = "log-stall"))]
            return 0;
        }
    }

    /// Executes a passed in closure (`d`) on all operations starting from
    /// a replica's local tail on the shared log. The replica is identified through an
    /// `idx` passed in as an argument.
    ///
    /// # Example
    ///
    /// ```no-run
    /// use node_replication::Log;
    ///
    /// // Operation type that will go onto the log.
    /// #[derive(Clone)]
    /// enum Operation {
    ///     Read,
    ///     Write(u64),
    /// }
    ///
    /// let l = Log::<Operation>::new(1 * 1024 * 1024);
    /// let idx = l.register().expect("Failed to register with the Log.");
    /// let ops = [Operation::Write(100), Operation::Read];
    ///
    /// let f = |op: Operation, id: usize| {
    ///     match(op) {
    ///         Operation::Read => println!("Read by {}", id),
    ///         Operation::Write(x) => println!("Write({}) by {}", x, id),
    ///     }
    /// };
    /// l.append(&ops, idx, f);
    ///
    /// // This closure is executed on every operation appended to the
    /// // since the last call to `exec()` by this replica/thread.
    /// let mut d = 0;
    /// let mut g = |op: Operation, id: usize| {
    ///     match(op) {
    ///         // The write happened before the read.
    ///         Operation::Read => assert_eq!(100, d),
    ///         Operation::Write(x) => d += 100,
    ///     }
    /// };
    /// l.exec(idx, &mut g);
    /// ```
    ///
    /// The passed in closure is expected to take in two arguments: The operation
    /// from the shared log to be executed and the replica that issued it.
    #[inline(always)]
    pub(crate) fn exec<F: FnMut(T, usize)>(&self, idx: usize, d: &mut F) {
        // Load the logical log offset from which we must execute operations.
        let l = self.ltails[idx - 1].load(Ordering::Relaxed);

        // Check if we have any work to do by comparing our local tail with the log's
        // global tail. If they're equal, then we're done here and can simply return.
        let t = self.tail.load(Ordering::Relaxed);
        if l == t {
            return;
        }

        let h = self.head.load(Ordering::Relaxed);

        // Make sure we're within the shared log. If we aren't, then panic.
        if l > t || l < h {
            panic!("Local tail not within the shared log!")
        };

        // Execute all operations from the passed in offset to the shared log's tail. Check if
        // the entry is live first; we could have a replica that has reserved entries, but not
        // filled them into the log yet.
        for i in l..t {
            let mut iteration = 1;
            let e = self.slog[self.index(i)].as_ptr();

            while unsafe { (*e).alivef.load(Ordering::Acquire) != self.lmasks[idx - 1].get() } {
                if iteration % WARN_THRESHOLD == 0 {
                    warn!(
                        "alivef not being set for self.index(i={}) = {} (self.lmasks[{}] is {})...",
                        i,
                        self.index(i),
                        idx - 1,
                        self.lmasks[idx - 1].get()
                    );
                }
                iteration += 1;
            }

            unsafe { d((*e).operation.as_ref().unwrap().clone(), (*e).replica) };

            // Looks like we're going to wrap around now; flip this replica's local mask.
            if self.index(i) == self.size - 1 {
                self.lmasks[idx - 1].set(!self.lmasks[idx - 1].get());
                //trace!("idx: {} lmask: {}", idx, self.lmasks[idx - 1].get());
            }
        }

        // Update the completed tail after we've executed these operations.
        // Also update this replica's local tail.
        self.ctail.fetch_max(t, Ordering::Relaxed);
        self.ltails[idx - 1].store(t, Ordering::Relaxed);
    }

    /// Returns a physical index given a logical index into the shared log.
    #[inline(always)]
    fn index(&self, logical: usize) -> usize {
        logical & (self.size - 1)
    }

    /// Advances the head of the log forward. If a replica has stopped making progress,
    /// then this method will never return. Accepts a closure that is passed into exec()
    /// to ensure that this replica does not deadlock GC.
    #[inline(always)]
    fn advance_head<F: FnMut(T, usize)>(&self, rid: usize, mut s: &mut F) {
        // Keep looping until we can advance the head and create some free space
        // on the log. If one of the replicas has stopped making progress, then
        // this method might never return.
        let mut iteration = 1;
        loop {
            let r = self.next.load(Ordering::Relaxed);
            let global_head = self.head.load(Ordering::Relaxed);
            let f = self.tail.load(Ordering::Relaxed);

            let mut min_local_tail = self.ltails[0].load(Ordering::Relaxed);

            // Find the smallest local tail across all replicas.
            for idx in 1..r {
                let cur_local_tail = self.ltails[idx - 1].load(Ordering::Relaxed);
                if min_local_tail > cur_local_tail {
                    min_local_tail = cur_local_tail
                };
            }

            // If we cannot advance the head further, then start
            // from the beginning of this loop again. Before doing so, try consuming
            // any new entries on the log to prevent deadlock.
            if min_local_tail == global_head {
                if iteration % WARN_THRESHOLD == 0 {
                    warn!("Spending a long time in `advance_head`, are we starving?");
                }
                iteration += 1;
                self.exec(rid, &mut s);
                continue;
            }

            // There are entries that can be freed up; update the head offset.
            self.head.store(min_local_tail, Ordering::Relaxed);

            // Make sure that we freed up enough space so that threads waiting for
            // GC in append can make progress. Otherwise, try to make progress again.
            // If we're making progress again, then try consuming entries on the log.
            if f < min_local_tail + self.size - GC_FROM_HEAD {
                return;
            } else {
                self.exec(rid, &mut s);
            }
        }
    }

    /// Resets the log. Required for microbenchmarking the log; with this method, we
    /// can re-use the log across experimental runs without having to re-allocate the
    /// log over and over again.
    ///
    /// # Safety
    ///
    /// *To be used for testing/benchmarking only, hence marked unsafe*. Before calling
    /// this method, please make sure that there aren't any replicas/threads actively
    /// issuing/executing operations to/from this log.
    #[doc(hidden)]
    #[inline(always)]
    pub unsafe fn reset(&self) {
        // First, reset global metadata.
        self.head.store(0, Ordering::SeqCst);
        self.tail.store(0, Ordering::SeqCst);
        self.next.store(1, Ordering::SeqCst);

        // Next, reset replica-local metadata.
        for r in 0..MAX_REPLICAS {
            self.ltails[r].store(0, Ordering::Relaxed);
            self.lmasks[r].set(true);
        }

        // Next, free up all log entries. Use pointers to avoid memcpy and speed up
        // the reset of the log here.
        for i in 0..self.size {
            let e = self.slog[self.index(i)].as_ptr();
            (*e).alivef.store(false, Ordering::Release);
        }
    }

    /// This method checks if the replica is in sync to execute a read-only operation
    /// right away. It does so by comparing the replica's local tail with the log's
    /// completed tail.
    ///
    /// # Example
    ///
    /// ```no-run
    /// use node_replication::Log;
    ///
    /// // Operation type that will go onto the log.
    /// #[derive(Clone)]
    /// enum Operation {
    ///     Read,
    ///     Write(u64),
    /// }
    ///
    /// // We register two replicas here, `idx1` and `idx2`.
    /// let l = Log::<Operation>::new(1 * 1024 * 1024);
    /// let idx1 = l.register().expect("Failed to register with the Log.");
    /// let idx2 = l.register().expect("Failed to register with the Log.");
    /// let ops = [Operation::Write(100), Operation::Read];
    ///
    /// let f = |op: Operation, id: usize| {
    ///     match(op) {
    ///         Operation::Read => println!("Read by {}", id),
    ///         Operation::Write(x) => println!("Write({}) by {}", x, id),
    ///     }
    /// };
    /// l.append(&ops, idx2, f);
    ///
    /// let mut d = 0;
    /// let mut g = |op: Operation, id: usize| {
    ///     match(op) {
    ///         // The write happened before the read.
    ///         Operation::Read => assert_eq!(100, d),
    ///         Operation::Write(x) => d += 100,
    ///     }
    /// };
    /// l.exec(idx2, &mut g);
    ///
    /// // This assertion fails because `idx1` has not executed operations
    /// // that were appended by `idx2`.
    /// assert_eq!(false, l.is_replica_synced_for_reads(idx1, l.get_ctail()));
    ///
    /// let mut e = 0;
    /// let mut g = |op: Operation, id: usize| {
    ///     match(op) {
    ///         // The write happened before the read.
    ///         Operation::Read => assert_eq!(100, e),
    ///         Operation::Write(x) => e += 100,
    ///     }
    /// };
    /// l.exec(idx1, &mut g);
    ///
    /// // `idx1` is all synced up, so this assertion passes.
    /// assert_eq!(true, l.is_replica_synced_for_reads(idx1, l.get_ctail()));
    /// ```
    #[inline(always)]
    pub(crate) fn is_replica_synced_for_reads(&self, idx: usize, ctail: usize) -> bool {
        self.ltails[idx - 1].load(Ordering::Relaxed) >= ctail
    }

    /// This method returns the current ctail value for the log.
    #[inline(always)]
    pub(crate) fn get_ctail(&self) -> usize {
        self.ctail.load(Ordering::Relaxed)
    }
}

impl<'a, T> Default for Log<'a, T>
where
    T: Sized + Clone,
{
    /// Default constructor for the shared log.
    fn default() -> Self {
        Log::new(DEFAULT_LOG_BYTES)
    }
}

impl<'a, T> Drop for Log<'a, T>
where
    T: Sized + Clone,
{
    /// Destructor for the shared log.
    fn drop(&mut self) {
        unsafe {
            dealloc(
                self.rawp,
                Layout::from_size_align(self.rawb, align_of::<Cell<Entry<T>>>())
                    .expect("Alignment error while deallocating the shared log!"),
            )
        };
    }
}

#[cfg(test)]
mod tests {
    // Import std so that we have an allocator for our unit tests.
    extern crate std;

    use super::*;
    use std::sync::Arc;

    // Define operations along with their arguments that go onto the log.
    #[derive(Clone)] // Traits required by the log interface.
    #[derive(Debug, PartialEq)] // Traits required for testing.
    enum Operation {
        Read,
        Write(u64),
        Invalid,
    }

    // Required so that we can unit test Entry.
    impl Default for Operation {
        fn default() -> Operation {
            Operation::Invalid
        }
    }

    // Test that we can default construct entries correctly.
    #[test]
    fn test_entry_create_default() {
        let e = Entry::<Operation>::default();
        assert_eq!(e.operation, None);
        assert_eq!(e.replica, 0);
        assert_eq!(e.alivef.load(Ordering::Relaxed), false);
    }

    // Test that our entry_size() method returns the correct size.
    #[test]
    fn test_log_entry_size() {
        assert_eq!(Log::<Operation>::entry_size(), 64);
    }

    // Tests if a small log can be correctly constructed.
    #[test]
    fn test_log_create() {
        let l = Log::<Operation>::new(1024 * 1024);
        let n = (1024 * 1024) / Log::<Operation>::entry_size();
        assert_eq!(l.rawb, 1024 * 1024);
        assert_eq!(l.size, n);
        assert_eq!(l.slog.len(), n);
        assert_eq!(l.head.load(Ordering::Relaxed), 0);
        assert_eq!(l.tail.load(Ordering::Relaxed), 0);
        assert_eq!(l.next.load(Ordering::Relaxed), 1);
        assert_eq!(l.ctail.load(Ordering::Relaxed), 0);

        for i in 0..MAX_REPLICAS {
            assert_eq!(l.ltails[i].load(Ordering::Relaxed), 0);
        }

        for i in 0..MAX_REPLICAS {
            assert_eq!(l.lmasks[i].get(), true);
        }
    }

    // Tests if the constructor allocates enough space for GC.
    #[test]
    fn test_log_min_size() {
        let l = Log::<Operation>::new(1024);
        assert_eq!(l.rawb, 2 * GC_FROM_HEAD * Log::<Operation>::entry_size());
        assert_eq!(l.size, 2 * GC_FROM_HEAD);
        assert_eq!(l.slog.len(), 2 * GC_FROM_HEAD);
    }

    // Tests that the constructor allocates a log whose number of entries
    // are a power of two.
    #[test]
    fn test_log_power_of_two() {
        let l = Log::<Operation>::new(524 * 1024);
        let n = ((524 * 1024) / Log::<Operation>::entry_size()).checked_next_power_of_two();
        assert_eq!(l.rawb, n.unwrap() * Log::<Operation>::entry_size());
        assert_eq!(l.size, n.unwrap());
        assert_eq!(l.slog.len(), n.unwrap());
    }

    // Tests if the log can be successfully default constructed.
    #[test]
    fn test_log_create_default() {
        let l = Log::<Operation>::default();
        let n = DEFAULT_LOG_BYTES / Log::<Operation>::entry_size();
        assert_eq!(l.rawb, DEFAULT_LOG_BYTES);
        assert_eq!(l.size, n);
        assert_eq!(l.slog.len(), n);
        assert_eq!(l.head.load(Ordering::Relaxed), 0);
        assert_eq!(l.tail.load(Ordering::Relaxed), 0);
        assert_eq!(l.next.load(Ordering::Relaxed), 1);
        assert_eq!(l.ctail.load(Ordering::Relaxed), 0);

        for i in 0..MAX_REPLICAS {
            assert_eq!(l.ltails[i].load(Ordering::Relaxed), 0);
        }

        for i in 0..MAX_REPLICAS {
            assert_eq!(l.lmasks[i].get(), true);
        }
    }

    // Tests if we can correctly index into the shared log.
    #[test]
    fn test_log_index() {
        let l = Log::<Operation>::new(2 * 1024 * 1024);
        assert_eq!(l.index(99000), 696);
    }

    // Tests if we can correctly register with the shared log.
    #[test]
    fn test_log_register() {
        let l = Log::<Operation>::new(1024);
        assert_eq!(l.register(), Some(1));
        assert_eq!(l.next.load(Ordering::Relaxed), 2);
    }

    // Tests that we cannot register more than the max replicas with the log.
    #[test]
    fn test_log_register_none() {
        let l = Log::<Operation>::new(1024);
        l.next.store(MAX_REPLICAS, Ordering::Relaxed);
        assert!(l.register().is_none());
        assert_eq!(l.next.load(Ordering::Relaxed), MAX_REPLICAS);
    }

    // Test that we can correctly append an entry into the log.
    #[test]
    fn test_log_append() {
        let l = Log::<Operation>::default();
        let o = [Operation::Read];
        l.append(&o, 1, |_o: Operation, _i: usize| {});

        assert_eq!(l.head.load(Ordering::Relaxed), 0);
        assert_eq!(l.tail.load(Ordering::Relaxed), 1);
        let slog = l.slog[0].take();
        assert_eq!(slog.operation, Some(Operation::Read));
        assert_eq!(slog.replica, 1);
    }

    // Test that multiple entries can be appended to the log.
    #[test]
    fn test_log_append_multiple() {
        let l = Log::<Operation>::default();
        let o = [Operation::Read, Operation::Write(119)];
        l.append(&o, 1, |_o: Operation, _i: usize| {});

        assert_eq!(l.head.load(Ordering::Relaxed), 0);
        assert_eq!(l.tail.load(Ordering::Relaxed), 2);
    }

    // Tests that we can advance the head of the log to the smallest of all replica-local tails.
    #[test]
    fn test_log_advance_head() {
        let l = Log::<Operation>::default();

        l.next.store(5, Ordering::Relaxed);
        l.ltails[0].store(1023, Ordering::Relaxed);
        l.ltails[1].store(224, Ordering::Relaxed);
        l.ltails[2].store(4096, Ordering::Relaxed);
        l.ltails[3].store(799, Ordering::Relaxed);

        l.advance_head(0, &mut |_o: Operation, _i: usize| {});
        assert_eq!(l.head.load(Ordering::Relaxed), 224);
    }

    // Tests that the head of the log is advanced when we're close to filling up the entire log.
    #[test]
    fn test_log_append_gc() {
        let l = Log::<Operation>::default();
        let o: [Operation; 4] = unsafe {
            let mut a: [Operation; 4] = ::std::mem::MaybeUninit::zeroed().assume_init();
            for i in &mut a[..] {
                ::std::ptr::write(i, Operation::Read);
            }
            a
        };

        l.next.store(2, Ordering::Relaxed);
        l.tail.store(l.size - GC_FROM_HEAD - 1, Ordering::Relaxed);
        l.ltails[0].store(1024, Ordering::Relaxed);
        l.append(&o, 1, |_o: Operation, _i: usize| {});

        assert_eq!(l.head.load(Ordering::Relaxed), 1024);
        assert_eq!(l.tail.load(Ordering::Relaxed), l.size - GC_FROM_HEAD + 3);
    }

    // Tests that on log wrap around, the local mask stays
    // the same because entries have not been executed yet.
    #[test]
    fn test_log_append_wrap() {
        let l = Log::<Operation>::default();
        let o: [Operation; 1024] = unsafe {
            let mut a: [Operation; 1024] = ::std::mem::MaybeUninit::zeroed().assume_init();
            for i in &mut a[..] {
                ::std::ptr::write(i, Operation::Read);
            }
            a
        };

        l.next.store(2, Ordering::Relaxed);
        l.head.store(2 * 8192, Ordering::Relaxed);
        l.tail.store(l.size - 10, Ordering::Relaxed);
        l.append(&o, 1, |_o: Operation, _i: usize| {});

        assert_eq!(l.lmasks[0].get(), true);
        assert_eq!(l.tail.load(Ordering::Relaxed), l.size + 1014);
    }

    // Test that we can execute operations appended to the log.
    #[test]
    fn test_log_exec() {
        let l = Log::<Operation>::default();
        let o = [Operation::Read];
        let mut f = |op: Operation, i: usize| {
            assert_eq!(op, Operation::Read);
            assert_eq!(i, 1);
        };

        l.append(&o, 1, |_o: Operation, _i: usize| {});
        l.exec(1, &mut f);

        assert_eq!(
            l.tail.load(Ordering::Relaxed),
            l.ctail.load(Ordering::Relaxed)
        );
        assert_eq!(
            l.tail.load(Ordering::Relaxed),
            l.ltails[0].load(Ordering::Relaxed)
        );
    }

    // Test that exec() doesn't do anything when the log is empty.
    #[test]
    fn test_log_exec_empty() {
        let l = Log::<Operation>::default();
        let mut f = |_o: Operation, _i: usize| {
            assert!(false);
        };

        l.exec(1, &mut f);
    }

    // Test that exec() doesn't do anything if we're already up-to-date.
    #[test]
    fn test_log_exec_zero() {
        let l = Log::<Operation>::default();
        let o = [Operation::Read];
        let mut f = |op: Operation, i: usize| {
            assert_eq!(op, Operation::Read);
            assert_eq!(i, 1);
        };
        let mut g = |_op: Operation, _i: usize| {
            assert!(false);
        };

        l.append(&o, 1, |_o: Operation, _i: usize| {});
        l.exec(1, &mut f);
        l.exec(1, &mut g);
    }

    // Test that multiple entries on the log can be executed correctly.
    #[test]
    fn test_log_exec_multiple() {
        let l = Log::<Operation>::default();
        let o = [Operation::Read, Operation::Write(119)];
        let mut s = 0;
        let mut f = |op: Operation, _i: usize| match op {
            Operation::Read => s += 121,
            Operation::Write(v) => s += v,
            Operation::Invalid => assert!(false),
        };

        l.append(&o, 1, |_o: Operation, _i: usize| {});
        l.exec(1, &mut f);
        assert_eq!(s, 240);

        assert_eq!(
            l.tail.load(Ordering::Relaxed),
            l.ctail.load(Ordering::Relaxed)
        );
        assert_eq!(
            l.tail.load(Ordering::Relaxed),
            l.ltails[0].load(Ordering::Relaxed)
        );
    }

    // Test that the replica local mask is updated correctly when executing over
    // a wrapped around log.
    #[test]
    fn test_log_exec_wrap() {
        let l = Log::<Operation>::default();
        let o: [Operation; 1024] = unsafe {
            let mut a: [Operation; 1024] = ::std::mem::MaybeUninit::zeroed().assume_init();
            for i in &mut a[..] {
                ::std::ptr::write(i, Operation::Read);
            }
            a
        };
        let mut f = |op: Operation, i: usize| {
            assert_eq!(op, Operation::Read);
            assert_eq!(i, 1);
        };

        l.append(&o, 1, |_o: Operation, _i: usize| {}); // Required for GC to work correctly.
        l.next.store(2, Ordering::SeqCst);
        l.head.store(2 * 8192, Ordering::SeqCst);
        l.tail.store(l.size - 10, Ordering::SeqCst);
        l.append(&o, 1, |_o: Operation, _i: usize| {});

        l.ltails[0].store(l.size - 10, Ordering::SeqCst);
        l.exec(1, &mut f);

        assert_eq!(l.lmasks[0].get(), false);
        assert_eq!(l.tail.load(Ordering::Relaxed), l.size + 1014);
    }

    // Tests that exec() panics if the head of the log advances beyond the tail.
    #[test]
    #[should_panic]
    fn test_exec_panic() {
        let l = Log::<Operation>::default();
        let o: [Operation; 1024] = unsafe {
            let mut a: [Operation; 1024] = ::std::mem::MaybeUninit::zeroed().assume_init();
            for i in &mut a[..] {
                ::std::ptr::write(i, Operation::Read);
            }
            a
        };
        let mut f = |_op: Operation, _i: usize| {
            assert!(false);
        };

        l.append(&o, 1, |_o: Operation, _i: usize| {});
        l.head.store(8192, Ordering::SeqCst);

        l.exec(1, &mut f);
    }

    // Tests that operations are cloned when added to the log, and that
    // they are correctly dropped once overwritten.
    #[test]
    fn test_log_change_refcount() {
        let l = Log::<Arc<Operation>>::default();
        let o1 = [Arc::new(Operation::Read)];
        let o2 = [Arc::new(Operation::Read)];
        assert_eq!(Arc::strong_count(&o1[0]), 1);
        assert_eq!(Arc::strong_count(&o2[0]), 1);

        l.append(&o1[..], 1, |_o: Arc<Operation>, _i: usize| {});
        assert_eq!(Arc::strong_count(&o1[0]), 2);
        l.append(&o1[..], 1, |_o: Arc<Operation>, _i: usize| {});
        assert_eq!(Arc::strong_count(&o1[0]), 3);

        unsafe { l.reset() };

        // Over here, we overwrite entries that were written to by the two
        // previous appends. This decreases the refcount of o1 and increases
        // the refcount of o2.
        l.append(&o2[..], 1, |_o: Arc<Operation>, _i: usize| {});
        assert_eq!(Arc::strong_count(&o1[0]), 2);
        assert_eq!(Arc::strong_count(&o2[0]), 2);
        l.append(&o2[..], 1, |_o: Arc<Operation>, _i: usize| {});
        assert_eq!(Arc::strong_count(&o1[0]), 1);
        assert_eq!(Arc::strong_count(&o2[0]), 3);
    }

    // Tests that operations are cloned when added to the log, and that
    // they are correctly dropped once overwritten after the GC.
    #[test]
    fn test_log_refcount_change_with_gc() {
        let entry_size = 64;
        let total_entries = 16384;

        assert_eq!(Log::<Arc<Operation>>::entry_size(), entry_size);
        let size: usize = total_entries * entry_size;
        let l = Log::<Arc<Operation>>::new(size);
        let o1 = [Arc::new(Operation::Read)];
        let o2 = [Arc::new(Operation::Read)];
        assert_eq!(Arc::strong_count(&o1[0]), 1);
        assert_eq!(Arc::strong_count(&o2[0]), 1);

        for i in 1..(total_entries + 1) {
            l.append(&o1[..], 1, |_o: Arc<Operation>, _i: usize| {});
            assert_eq!(Arc::strong_count(&o1[0]), i + 1);
        }
        assert_eq!(Arc::strong_count(&o1[0]), total_entries + 1);

        for i in 1..(total_entries + 1) {
            l.append(&o2[..], 1, |_o: Arc<Operation>, _i: usize| {});
            assert_eq!(Arc::strong_count(&o1[0]), (total_entries + 1) - i);
            assert_eq!(Arc::strong_count(&o2[0]), i + 1);
        }
        assert_eq!(Arc::strong_count(&o1[0]), 1);
        assert_eq!(Arc::strong_count(&o2[0]), total_entries + 1);
    }

    // Tests that is_replica_synced_for_read() works correctly; it returns
    // false when a replica is not synced up and true when it is.
    #[test]
    fn test_replica_synced_for_read() {
        let l = Log::<Operation>::default();
        let one = l.register().unwrap();
        let two = l.register().unwrap();

        assert_eq!(one, 1);
        assert_eq!(two, 2);

        let o = [Operation::Read];
        let mut f = |op: Operation, i: usize| {
            assert_eq!(op, Operation::Read);
            assert_eq!(i, 1);
        };

        l.append(&o, one, |_o: Operation, _i: usize| {});
        l.exec(one, &mut f);
        assert_eq!(l.is_replica_synced_for_reads(one, l.get_ctail()), true);
        assert_eq!(l.is_replica_synced_for_reads(two, l.get_ctail()), false);

        l.exec(two, &mut f);
        assert_eq!(l.is_replica_synced_for_reads(two, l.get_ctail()), true);
    }
}<|MERGE_RESOLUTION|>--- conflicted
+++ resolved
@@ -335,12 +335,7 @@
     /// intended as a public interface. It is marked as public due to being
     /// used by the benchmarking code.
     #[inline(always)]
-<<<<<<< HEAD
     pub fn append<F: FnMut(T, usize)>(&self, ops: &[T], idx: usize, mut s: F) -> u64 {
-=======
-    #[doc(hidden)]
-    pub fn append<F: FnMut(T, usize)>(&self, ops: &[T], idx: usize, mut s: F) {
->>>>>>> 1a4cd945
         let nops = ops.len();
         let mut iteration = 1;
         let mut waitgc = 1;
@@ -475,7 +470,7 @@
     /// The passed in closure is expected to take in two arguments: The operation
     /// from the shared log to be executed and the replica that issued it.
     #[inline(always)]
-    pub(crate) fn exec<F: FnMut(T, usize)>(&self, idx: usize, d: &mut F) {
+    pub(crate) fn exec<F: FnMut(T, usize)>(&self, idx: usize, d: &mut F) -> usize {
         // Load the logical log offset from which we must execute operations.
         let l = self.ltails[idx - 1].load(Ordering::Relaxed);
 
@@ -483,7 +478,7 @@
         // global tail. If they're equal, then we're done here and can simply return.
         let t = self.tail.load(Ordering::Relaxed);
         if l == t {
-            return;
+            return 0;
         }
 
         let h = self.head.load(Ordering::Relaxed);
@@ -526,6 +521,8 @@
         // Also update this replica's local tail.
         self.ctail.fetch_max(t, Ordering::Relaxed);
         self.ltails[idx - 1].store(t, Ordering::Relaxed);
+
+        t - l
     }
 
     /// Returns a physical index given a logical index into the shared log.
